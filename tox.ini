[tox]
envlist =
<<<<<<< HEAD
    py{36,37,38,39}-{local,integ,examples},
=======
    py{35,36,37,38,39,310}-{local,integ,examples},
>>>>>>> 2e7de4f6
    mypy-py{3},
    bandit, doc8, readme, docs,
    flake8, pylint,
    flake8-tests, pylint-tests,
    isort-check, black-check

# Additional test environments:
# vulture :: Runs vulture. Prone to false-positives.
# linters :: Runs all linters over all source code.
# linters-tests :: Runs all linters over all tests.

# Autoformatter helper environments:
# autoformat : Apply autoformatting
# black-check : Check for "black" issues
# blacken : Fix all "black" issues
# isort-seed : Generate a known_third_party list for isort.
#   NOTE: generates in .isort.cfg; move to isort section in setup.cfg
# isort-check : Check for isort issues
# isort : Fix isort issues

# Operational helper environments:
# docs :: Builds Sphinx documentation.
# serve-docs :: Starts local webserver to serve built documentation.
# park :: Builds name-parking packages using pypi-parker.
# build :: Builds source and wheel dist files.
# test-release :: Builds dist files and uploads to testpypi pypirc profile.
# release :: Builds dist files and uploads to pypi pypirc profile.

# Reporting environments:
#
# coverage :: Runs code coverage, failing the build if coverage is below the configured threshold

[testenv]
passenv =
    # Identifies AWS KMS key id to use in integration tests
    AWS_ENCRYPTION_SDK_PYTHON_INTEGRATION_TEST_AWS_KMS_KEY_ID \
    AWS_ENCRYPTION_SDK_PYTHON_INTEGRATION_TEST_AWS_KMS_KEY_ID_2 \
    # Identifies AWS MRK KMS key id to use in integration tests
    AWS_ENCRYPTION_SDK_PYTHON_INTEGRATION_TEST_AWS_KMS_MRK_KEY_ID_1 \
    # Pass through AWS credentials
    AWS_ACCESS_KEY_ID AWS_SECRET_ACCESS_KEY AWS_SESSION_TOKEN \
    # AWS Role access in CodeBuild is via the contaner URI
    AWS_CONTAINER_CREDENTIALS_RELATIVE_URI \
    # Pass through AWS profile name (useful for local testing)
    AWS_PROFILE \
    # The region for the MRK aware components
    AWS_REGION \
    AWS_DEFAULT_REGION \
     # Pass through custom pip config file settings
    PIP_CONFIG_FILE
setenv =
  PATH = {env:PATH}{:}examples/bin
sitepackages = False
deps =
    mock
    pytest>=3.3.1
    pytest-cov
    pytest-mock
    examples: ./examples
commands =
    local: pytest -m local -l test/ {posargs}
    integ: pytest -m integ -l test/ {posargs}
    examples: pytest -m examples -l examples/test {posargs}
    all: pytest --cov aws_encryption_sdk_cli -l test/ {posargs}

# Run code coverage on the unit tests
[testenv:coverage]
commands = pytest --cov aws_encryption_sdk test/

# mypy
[testenv:mypy-coverage]
commands =
    # Make mypy linecoverage report readable by coverage
    python -c \
        "t = open('.coverage', 'w');\
        c = open('build/coverage.json').read();\
        t.write('!coverage.py: This is a private format, don\'t read it directly!\n');\
        t.write(c);\
        t.close()"
    coverage report -m

[testenv:mypy-common]
basepython = python3
deps =
    # mypy outputs coverage data in a coverage 4.x format
    coverage~=4.0
    mypy==0.812
    mypy_extensions==0.4.3
    typing>=3.6.2

[testenv:mypy-py3]
basepython = {[testenv:mypy-common]basepython}
deps = {[testenv:mypy-common]deps}
commands =
    python -m mypy \
        --linecoverage-report build \
        src/aws_encryption_sdk_cli/ \
        {posargs}
    {[testenv:mypy-coverage]commands}

# Linters
[testenv:flake8]
basepython = python3
deps =
    flake8
    flake8-docstrings
    flake8-print>=3.0.1
commands =
    flake8 \
        src/aws_encryption_sdk_cli/ \
        setup.py \
        doc/conf.py \
        {posargs}

[testenv:flake8-tests]
basepython = {[testenv:flake8]basepython}
deps = {[testenv:flake8]deps}
commands =
    flake8 \
        # Ignore F811 redefinition errors in tests (breaks with pytest-mock use)
        # Ignore D103 docstring requirements for tests
        # Ignore D401 imperative mood for module docstrings (was hanging up on integration_test_utils)
        # E203 is not PEP8 compliant https://github.com/ambv/black#slices
        # W503 is not PEP8 compliant https://github.com/ambv/black#line-breaks--binary-operators
        --ignore F811,D103,D401,E203,W503 \
        test/ \
        {posargs}

[testenv:blacken-src]
basepython = python3
deps =
    black
commands =
    black --line-length 120 \
        src/aws_encryption_sdk_cli/ \
        setup.py \
        doc/conf.py \
        test/ \
        {posargs}


[testenv:blacken]
basepython = python3
deps =
    {[testenv:blacken-src]deps}
commands =
    {[testenv:blacken-src]commands}

[testenv:black-check]
basepython = python3
deps =
    {[testenv:blacken]deps}
commands =
    {[testenv:blacken-src]commands} --diff

[testenv:isort-seed]
basepython = python3
deps = seed-isort-config
commands = seed-isort-config

[testenv:isort]
basepython = python3
# We need >=5.0.0 because
# several configuration settings changed with 5.0.0
deps = isort>=5.0.0
commands = isort \
    src \
    test \
    doc \
    setup.py \
    {posargs}

[testenv:isort-check]
basepython = python3
deps = {[testenv:isort]deps}
commands = {[testenv:isort]commands} -c

[testenv:autoformat]
basepython = python3
deps =
    {[testenv:blacken]deps}
    {[testenv:isort]deps}
commands =
    {[testenv:blacken]commands}
    {[testenv:isort]commands}

[testenv:pylint]
basepython = python3
deps =
    {[testenv]deps}
    pyflakes
    pylint
commands =
    pylint \
        --rcfile=src/pylintrc \
        src/aws_encryption_sdk_cli/  \
        setup.py \
        doc/conf.py \
        {posargs}

[testenv:pylint-tests]
basepython = {[testenv:pylint]basepython}
deps = {[testenv:pylint]deps}
commands =
    pylint \
        --rcfile=test/pylintrc \
        test/unit/ \
        test/integration/ \
        {posargs}

[testenv:doc8]
basepython = python3
deps =
    sphinx
    doc8
commands = doc8 doc/index.rst test/integration/README.rst README.rst CHANGELOG.rst

[testenv:readme]
basepython = python3
deps = readme_renderer
commands = python setup.py check -r -s

[testenv:bandit]
basepython = python3
deps = bandit
commands = bandit -r src/aws_encryption_sdk_cli/

# Prone to false positives: only run independently
[testenv:vulture]
basepython = python3
deps = vulture
commands = vulture src/aws_encryption_sdk_cli/

[testenv:linters]
basepython = python3
deps =
    {[testenv:flake8]deps}
    {[testenv:pylint]deps}
    {[testenv:doc8]deps}
    {[testenv:readme]deps}
    {[testenv:bandit]deps}
commands =
    {[testenv:flake8]commands}
    {[testenv:pylint]commands}
    {[testenv:doc8]commands}
    {[testenv:readme]commands}
    {[testenv:bandit]commands}

[testenv:linters-tests]
basepython = python3
deps =
    {[testenv:flake8-tests]deps}
    {[testenv:pylint-tests]deps}
commands =
    {[testenv:flake8-tests]commands}
    {[testenv:pylint-tests]commands}

# Documentation
[testenv:docs]
basepython = python3
deps = -rdoc/requirements.txt
commands =
    sphinx-build -E -c doc/ -b html doc/ doc/build/html

[testenv:serve-docs]
basepython = python3
skip_install = true
changedir = doc/build/html
deps =
commands =
    python -m http.server {posargs}

# Release tooling
[testenv:park]
basepython = python3.8
skip_install = true
deps =
    pypi-parker
    setuptools
commands = python setup.py park

[testenv:build]
basepython = python3
skip_install = true
deps =
    {[testenv:docs]deps}
    wheel
    setuptools
commands =
    {[testenv:docs]commands}
    python setup.py sdist bdist_wheel

[testenv:release-base]
basepython = python3
skip_install = true
deps =
    {[testenv:build]deps}
    twine
passenv =
    # Intentionally omit TWINE_REPOSITORY_URL from the passenv list,
    # as this overrides other ways of setting the repository and could
    # unexpectedly result in releasing to the wrong repo
    {[testenv]passenv} \
    TWINE_USERNAME \
    TWINE_PASSWORD
commands =
    {[testenv:build]commands}

[testenv:release-private]
basepython = python3
skip_install = true
deps = {[testenv:release-base]deps}
passenv =
    {[testenv:release-base]passenv} \
    TWINE_REPOSITORY_URL
setenv =
    # Explicitly set the URL as the env variable value, which will cause us to
    # throw an error if the variable is not set. Otherwise, omission of the
    # env variable could cause us to unintentionally upload to the wrong repo
    TWINE_REPOSITORY_URL = {env:TWINE_REPOSITORY_URL}
commands =
    {[testenv:release-base]commands}
    # Omitting an explicit repository will cause twine to use the repository
    # specified in the environment variable
    twine upload --skip-existing {toxinidir}/dist/*

[testenv:test-release]
basepython = python3
skip_install = true
deps = {[testenv:release-base]deps}
passenv =
    {[testenv:release-base]passenv}
commands =
    {[testenv:release-base]commands}
    twine upload --skip-existing --repository testpypi {toxinidir}/dist/*

[testenv:release]
basepython = python3
skip_install = true
deps = {[testenv:release-base]deps}
passenv =
    {[testenv:release-base]passenv}
whitelist_externals = unset
commands =
    {[testenv:release-base]commands}
    twine upload --skip-existing --repository pypi {toxinidir}/dist/*<|MERGE_RESOLUTION|>--- conflicted
+++ resolved
@@ -1,10 +1,6 @@
 [tox]
 envlist =
-<<<<<<< HEAD
-    py{36,37,38,39}-{local,integ,examples},
-=======
-    py{35,36,37,38,39,310}-{local,integ,examples},
->>>>>>> 2e7de4f6
+    py{36,37,38,39,310}-{local,integ,examples},
     mypy-py{3},
     bandit, doc8, readme, docs,
     flake8, pylint,
