[tox]
envlist =
    py{27,34,35,36,37}-{local,integ},
    mypy-py{2,3},
    bandit, doc8, readme, docs,
    flake8, pylint,
    flake8-tests, pylint-tests,
    isort-check, black-check

# Additional test environments:
# vulture :: Runs vulture. Prone to false-positives.
# linters :: Runs all linters over all source code.
# linters-tests :: Runs all linters over all tests.

# Autoformatter helper environments:
# black-check : Check for "black" issues
# blacken : Fix all "black" issues
# isort-seed : Generate a known_third_party list for isort.
#   NOTE: generates in .isort.cfg; move to isort section in setup.cfg
#   NOTE: currently it incorrectly identifies this library too; make sure you remove it
# isort-check : Check for isort issues
# isort : Fix isort issues

# Operational helper environments:
# docs :: Builds Sphinx documentation.
# serve-docs :: Starts local webserver to serve built documentation.
# park :: Builds name-parking packages using pypi-parker.
# build :: Builds source and wheel dist files.
# test-release :: Builds dist files and uploads to testpypi pypirc profile.
# release :: Builds dist files and uploads to pypi pypirc profile.

[testenv]
passenv = 
    # Identifies AWS KMS key id to use in integration tests
    AWS_ENCRYPTION_SDK_PYTHON_INTEGRATION_TEST_AWS_KMS_KEY_ID \
    # Pass through AWS credentials
    AWS_ACCESS_KEY_ID AWS_SECRET_ACCESS_KEY AWS_SESSION_TOKEN \
    # Pass through AWS profile name (useful for local testing)
    AWS_PROFILE
sitepackages = False
deps =
    mock
    pytest>=3.3.1
    pytest-cov
    pytest-mock
commands =
    local: pytest --cov aws_encryption_sdk_cli -m local -l {posargs}
    integ: pytest --cov aws_encryption_sdk_cli -m integ -l {posargs}
    all: pytest --cov aws_encryption_sdk_cli -l {posargs}

# mypy
[testenv:mypy-coverage]
commands =
    # Make mypy linecoverage report readable by coverage
    python -c \
        "t = open('.coverage', 'w');\
        c = open('build/coverage.json').read();\
        t.write('!coverage.py: This is a private format, don\'t read it directly!\n');\
        t.write(c);\
        t.close()"
    coverage report -m

<<<<<<< HEAD
[testenv:mypy-py3]
# basepython = python3
=======
[testenv:mypy-common]
basepython = python3
>>>>>>> 4c91df02
deps =
    coverage
    mypy<=0.560
    mypy_extensions
    typing>=3.6.2

[testenv:mypy-py3]
basepython = {[testenv:mypy-common]basepython}
deps = {[testenv:mypy-common]deps}
commands =
    python -m mypy \
        --linecoverage-report build \
        src/aws_encryption_sdk_cli/ \
        {posargs}
    {[testenv:mypy-coverage]commands}

[testenv:mypy-py2]
<<<<<<< HEAD
# basepython = python3
deps =
    coverage
    mypy
=======
basepython = {[testenv:mypy-common]basepython}
deps = {[testenv:mypy-common]deps}
>>>>>>> 4c91df02
commands =
    python -m mypy \
        --py2 \
        --linecoverage-report build \
        src/aws_encryption_sdk_cli/ \
        {posargs}
    {[testenv:mypy-coverage]commands}

# Linters
[testenv:flake8]
# basepython = python3
deps =
    flake8
    flake8-docstrings
    flake8-print>=3.0.1
commands =
    flake8 \
        src/aws_encryption_sdk_cli/ \
        setup.py \
        doc/conf.py \
        {posargs}

[testenv:flake8-tests]
# basepython = {[testenv:flake8]basepython}
deps = {[testenv:flake8]deps}
commands =
    flake8 \
        # Ignore F811 redefinition errors in tests (breaks with pytest-mock use)
        # Ignore D103 docstring requirements for tests
        # Ignore D401 imperative mood for module docstrings (was hanging up on integration_test_utils)
        # E203 is not PEP8 compliant https://github.com/ambv/black#slices
        # W503 is not PEP8 compliant https://github.com/ambv/black#line-breaks--binary-operators
        --ignore F811,D103,D401,E203,W503 \
        test/ \
        {posargs}

[testenv:blacken-src]
basepython = python3
deps =
    black
commands =
    black --line-length 120 \
        src/aws_encryption_sdk_cli/ \
        setup.py \
        doc/conf.py \
        test/ \
        {posargs}


[testenv:blacken]
basepython = python3
deps =
    {[testenv:blacken-src]deps}
commands =
    {[testenv:blacken-src]commands}

[testenv:black-check]
basepython = python3
deps =
    {[testenv:blacken]deps}
commands =
    {[testenv:blacken-src]commands} --diff

[testenv:isort-seed]
basepython = python3
deps = seed-isort-config
commands = seed-isort-config

[testenv:isort]
basepython = python3
deps = isort
commands = isort -rc \
    src \
    test \
    doc \
    setup.py \
    {posargs}

[testenv:isort-check]
basepython = python3
deps = {[testenv:isort]deps}
commands = {[testenv:isort]commands} -c

[testenv:pylint]
# basepython = python3
deps =
    {[testenv]deps}
    pyflakes
    pylint
commands =
    pylint \
        --rcfile=src/pylintrc \
        src/aws_encryption_sdk_cli/  \
        setup.py \
        doc/conf.py \
        {posargs}

[testenv:pylint-tests]
# basepython = {[testenv:pylint]basepython}
deps = {[testenv:pylint]deps}
commands =
    pylint \
        --rcfile=test/pylintrc \
        test/unit/ \
        test/integration/ \
        {posargs}

[testenv:doc8]
# basepython = python3
deps =
    sphinx
    doc8
commands = doc8 doc/index.rst test/integration/README.rst README.rst CHANGELOG.rst

[testenv:readme]
# basepython = python3
deps = readme_renderer
commands = python setup.py check -r -s

[testenv:bandit]
# basepython = python3
deps = bandit
commands = bandit -r src/aws_encryption_sdk_cli/

# Prone to false positives: only run independently
[testenv:vulture]
# basepython = python3
deps = vulture
commands = vulture src/aws_encryption_sdk_cli/

[testenv:linters]
# basepython = python3
deps =
    {[testenv:flake8]deps}
    {[testenv:pylint]deps}
    {[testenv:doc8]deps}
    {[testenv:readme]deps}
    {[testenv:bandit]deps}
commands =
    {[testenv:flake8]commands}
    {[testenv:pylint]commands}
    {[testenv:doc8]commands}
    {[testenv:readme]commands}
    {[testenv:bandit]commands}

[testenv:linters-tests]
# basepython = python3
deps =
    {[testenv:flake8-tests]deps}
    {[testenv:pylint-tests]deps}
commands =
    {[testenv:flake8-tests]commands}
    {[testenv:pylint-tests]commands}

# Documentation
[testenv:docs]
# basepython = python3
deps = -rdoc/requirements.txt
commands =
    sphinx-build -E -c doc/ -b html doc/ doc/build/html

[testenv:serve-docs]
# basepython = python3
skip_install = true
changedir = doc/build/html
deps =
commands =
    python -m http.server {posargs}

# Release tooling
[testenv:park]
# basepython = python3.6
skip_install = true
deps =
    pypi-parker
    setuptools
commands = python setup.py park

[testenv:build]
# basepython = python3
skip_install = true
deps =
    {[testenv:docs]deps}
    wheel
    setuptools
commands =
    {[testenv:docs]commands}
    python setup.py sdist bdist_wheel

[testenv:test-release]
# basepython = python3
skip_install = true
deps =
    {[testenv:build]deps}
    twine
commands =
    {[testenv:build]commands}
    twine upload --skip-existing --repository testpypi dist/*

[testenv:release]
# basepython = python3
skip_install = true
deps =
    {[testenv:build]deps}
    twine
commands =
    {[testenv:build]commands}
    twine upload --skip-existing --repository pypi dist/*<|MERGE_RESOLUTION|>--- conflicted
+++ resolved
@@ -60,13 +60,8 @@
         t.close()"
     coverage report -m
 
-<<<<<<< HEAD
-[testenv:mypy-py3]
-# basepython = python3
-=======
 [testenv:mypy-common]
 basepython = python3
->>>>>>> 4c91df02
 deps =
     coverage
     mypy<=0.560
@@ -84,15 +79,8 @@
     {[testenv:mypy-coverage]commands}
 
 [testenv:mypy-py2]
-<<<<<<< HEAD
-# basepython = python3
-deps =
-    coverage
-    mypy
-=======
 basepython = {[testenv:mypy-common]basepython}
 deps = {[testenv:mypy-common]deps}
->>>>>>> 4c91df02
 commands =
     python -m mypy \
         --py2 \
@@ -103,7 +91,7 @@
 
 # Linters
 [testenv:flake8]
-# basepython = python3
+basepython = python3
 deps =
     flake8
     flake8-docstrings
@@ -116,7 +104,7 @@
         {posargs}
 
 [testenv:flake8-tests]
-# basepython = {[testenv:flake8]basepython}
+basepython = {[testenv:flake8]basepython}
 deps = {[testenv:flake8]deps}
 commands =
     flake8 \
@@ -177,7 +165,7 @@
 commands = {[testenv:isort]commands} -c
 
 [testenv:pylint]
-# basepython = python3
+basepython = python3
 deps =
     {[testenv]deps}
     pyflakes
@@ -191,7 +179,7 @@
         {posargs}
 
 [testenv:pylint-tests]
-# basepython = {[testenv:pylint]basepython}
+basepython = {[testenv:pylint]basepython}
 deps = {[testenv:pylint]deps}
 commands =
     pylint \
@@ -201,30 +189,30 @@
         {posargs}
 
 [testenv:doc8]
-# basepython = python3
+basepython = python3
 deps =
     sphinx
     doc8
 commands = doc8 doc/index.rst test/integration/README.rst README.rst CHANGELOG.rst
 
 [testenv:readme]
-# basepython = python3
+basepython = python3
 deps = readme_renderer
 commands = python setup.py check -r -s
 
 [testenv:bandit]
-# basepython = python3
+basepython = python3
 deps = bandit
 commands = bandit -r src/aws_encryption_sdk_cli/
 
 # Prone to false positives: only run independently
 [testenv:vulture]
-# basepython = python3
+basepython = python3
 deps = vulture
 commands = vulture src/aws_encryption_sdk_cli/
 
 [testenv:linters]
-# basepython = python3
+basepython = python3
 deps =
     {[testenv:flake8]deps}
     {[testenv:pylint]deps}
@@ -239,7 +227,7 @@
     {[testenv:bandit]commands}
 
 [testenv:linters-tests]
-# basepython = python3
+basepython = python3
 deps =
     {[testenv:flake8-tests]deps}
     {[testenv:pylint-tests]deps}
@@ -249,13 +237,13 @@
 
 # Documentation
 [testenv:docs]
-# basepython = python3
+basepython = python3
 deps = -rdoc/requirements.txt
 commands =
     sphinx-build -E -c doc/ -b html doc/ doc/build/html
 
 [testenv:serve-docs]
-# basepython = python3
+basepython = python3
 skip_install = true
 changedir = doc/build/html
 deps =
@@ -272,7 +260,7 @@
 commands = python setup.py park
 
 [testenv:build]
-# basepython = python3
+basepython = python3
 skip_install = true
 deps =
     {[testenv:docs]deps}
@@ -283,7 +271,7 @@
     python setup.py sdist bdist_wheel
 
 [testenv:test-release]
-# basepython = python3
+basepython = python3
 skip_install = true
 deps =
     {[testenv:build]deps}
@@ -293,7 +281,7 @@
     twine upload --skip-existing --repository testpypi dist/*
 
 [testenv:release]
-# basepython = python3
+basepython = python3
 skip_install = true
 deps =
     {[testenv:build]deps}
