# Copyright 2017 Amazon.com, Inc. or its affiliates. All Rights Reserved.
#
# Licensed under the Apache License, Version 2.0 (the "License"). You
# may not use this file except in compliance with the License. A copy of
# the License is located at
#
# http://aws.amazon.com/apache2.0/
#
# or in the "license" file accompanying this file. This file is
# distributed on an "AS IS" BASIS, WITHOUT WARRANTIES OR CONDITIONS OF
# ANY KIND, either express or implied. See the License for the specific
# language governing permissions and limitations under the License.
"""Helper functions for building crypto materials manager and underlying master key provider(s) from arguments."""
import copy
import logging
from collections import defaultdict
from importlib.metadata import EntryPoint, distributions

import aws_encryption_sdk
from aws_encryption_sdk import CachingCryptoMaterialsManager  # noqa pylint: disable=unused-import
from aws_encryption_sdk import DefaultCryptoMaterialsManager  # noqa pylint: disable=unused-import
from aws_encryption_sdk.key_providers.base import MasterKeyProvider  # noqa pylint: disable=unused-import

from aws_encryption_sdk_cli.exceptions import BadUserArgumentError
from aws_encryption_sdk_cli.internal.identifiers import MASTER_KEY_PROVIDERS_ENTRY_POINT, PLUGIN_NAMESPACE_DIVIDER
from aws_encryption_sdk_cli.internal.logging_utils import LOGGER_NAME

try:  # Python 3.5.0 and 3.5.1 have incompatible typing modules
    from typing import Callable, DefaultDict, Dict, List, Union  # noqa pylint: disable=unused-import

    from aws_encryption_sdk_cli.internal.mypy_types import (  # noqa pylint: disable=unused-import
        CACHING_CONFIG,
        RAW_MASTER_KEY_PROVIDER_CONFIG,
    )
except ImportError:  # pragma: no cover
    # We only actually need these imports when running the mypy checks
    pass

__all__ = ("build_crypto_materials_manager_from_args",)
_LOGGER = logging.getLogger(LOGGER_NAME)
_ENTRY_POINTS = defaultdict(dict)  # type: DefaultDict[str, Dict[str, EntryPoint]]


def _discover_entry_points():
    # type: () -> None
    """Discover all registered entry points."""
    _LOGGER.debug("Discovering master key provider plugins")

    for dist in distributions():
<<<<<<< HEAD
        dist_name = dist.metadata["Name"] or dist.metadata["name"] or "unknown"
=======
        dist_name = dist.metadata['Name'] or dist.metadata['name'] or "unknown"
>>>>>>> 8c5564bd

        for entry_point in dist.entry_points:
            if entry_point.group != MASTER_KEY_PROVIDERS_ENTRY_POINT:
                continue

            # entry_point.value looks like "pkg.module:attr"
            module_name, _, attr = entry_point.value.partition(":")

            _LOGGER.info('Collecting plugin "%s" registered by "%s"', entry_point.name, dist_name)
            _LOGGER.debug(
                "Plugin details: %s",
                dict(
                    name=entry_point.name,
                    module_name=module_name,
                    attrs=[attr] if attr else [],
                    extras=getattr(entry_point, "extras", ()),
                    dist=dist_name,
                ),
            )

            if PLUGIN_NAMESPACE_DIVIDER in entry_point.name:
                _LOGGER.warning(
                    'Invalid substring "%s" in discovered entry point "%s". It will not be usable.',
                    PLUGIN_NAMESPACE_DIVIDER,
                    entry_point.name,
                )
                continue

            _ENTRY_POINTS[entry_point.name][dist_name] = entry_point


def _entry_points():
    # type: () -> DefaultDict[str, Dict[str, EntryPoint]]
    """Discover all entry points for required groups if they have not already been found.

    :returns: Mapping of group to name to entry points
    :rtype: dict
    """
    if not _ENTRY_POINTS:
        _discover_entry_points()
    return _ENTRY_POINTS


def _load_master_key_provider(name):
    # type: (str) -> Callable
    """Find the correct master key provider entry point for the specified name.

    :param str name: Name for which to look up entry point
    :returns: Loaded entry point
    :rtype: callable
    :raises BadUserArgumentError: if entry point cannot be found
    """
    if PLUGIN_NAMESPACE_DIVIDER in name:
        package_name, entry_point_name = name.split(PLUGIN_NAMESPACE_DIVIDER, 1)
    else:
        package_name = ""
        entry_point_name = name

    entry_points = _entry_points()[entry_point_name]

    if not entry_points:
        raise BadUserArgumentError('Requested master key provider not found: "{}"'.format(entry_point_name))

    if not package_name:
        if len(entry_points) == 1:
            return list(entry_points.values())[0].load()

        raise BadUserArgumentError(
            "Multiple entry points discovered and no package specified. Packages discovered registered by: ({})".format(
                ", ".join(entry_points.keys())
            )
        )

    try:
        return entry_points[package_name].load()
    except KeyError:
        raise BadUserArgumentError(
            (
                'Requested master key provider not found: "{requested}".'
                ' Packages discovered for "{entry_point}" registered by: ({discovered})'
            ).format(
                requested=name,
                entry_point=entry_point_name,
                discovered=", ".join(entry_points.keys()),
            )
        )


def _build_master_key_provider(provider, key, **kwargs):
    # type: (str, List[str], Union[str, List[str]]) -> MasterKeyProvider
    """Builds a master key provider using the supplied provider indicator and optional additional arguments.

    :param str provider: Provider indicator (may be known provider ID or classpath to class to use
    :param list key: List of key IDs with which to load master key provider
    :param **kwargs: Additional keyword arguments to pass to master key provider on instantiation
    :returns: Master key provider constructed as defined
    :rtype: aws_encryption_sdk.key_providers.base.MasterKeyProvider
    """
    _LOGGER.debug("Loading provider: %s", provider)

    provider_callable = _load_master_key_provider(provider)
    key_provider = provider_callable(**kwargs)
    for single_key in key:
        key_provider.add_master_key(single_key)
    return key_provider


def _assemble_master_key_providers(primary_provider, *providers):
    # type: (MasterKeyProvider, List[MasterKeyProvider]) -> MasterKeyProvider
    """Given one or more MasterKeyProvider instance, loads first MasterKeyProvider instance
    with all remaining MasterKeyProvider instances.

    :param primary_provider: MasterKeyProvider to use as the primary (ie: generates the Data Key)
    :type primary_provider: aws_encryption_sdk.key_providers.base.MasterKeyProvider
    :param *providers: MasterKeyProviders to add to primary_provider
    :returns: primary_provider with all other providers added to it
    :rtype: aws_encryption_sdk.key_providers.base.MasterKeyProvider
    """
    for provider in providers:
        primary_provider.add_master_key_provider(provider)
    return primary_provider


def _parse_master_key_providers_from_args(*key_providers_info):
    # type: (RAW_MASTER_KEY_PROVIDER_CONFIG) -> MasterKeyProvider
    """Parses the input key info from argparse and loads all key providers and key IDs.

    :param *key_providers_info: One or more dict containing key provider configuration (see _build_master_key_provider)
    :param bool discovery: Discovery mode
    :returns: MasterKeyProvider instance containing all referenced providers and keys
    :rtype: aws_encryption_sdk.key_providers.base.MasterKeyProvider
    """
    key_providers = []
    for provider_info in key_providers_info:
        info = copy.deepcopy(provider_info)
        provider = str(info.pop("provider"))
        key_ids = [str(key_id) for key_id in info.pop("key")]

        # Some implementations require a key_ids parameter as part of the kwargs, so explicitly set it here.
        info["key_ids"] = key_ids

        key_providers.append(_build_master_key_provider(provider=provider, key=key_ids, **info))

    return _assemble_master_key_providers(*key_providers)  # pylint: disable=no-value-for-parameter


def build_crypto_materials_manager_from_args(
    key_providers_config,  # type: List[RAW_MASTER_KEY_PROVIDER_CONFIG]
    caching_config,  # type: CACHING_CONFIG
):
    # type:(...) -> Union[CachingCryptoMaterialsManager, DefaultCryptoMaterialsManager]
    """Builds a cryptographic materials manager from the provided arguments.

    :param list key_providers_config: List of one or more dicts containing key provider configuration
    :param dict caching_config: Parsed caching configuration
    :rtype: aws_encryption_sdk.materials_managers.base.CryptoMaterialsManager
    """
    caching_config = copy.deepcopy(caching_config)
    key_provider = _parse_master_key_providers_from_args(*key_providers_config)
    cmm = aws_encryption_sdk.DefaultCryptoMaterialsManager(key_provider)

    if caching_config is None:
        return cmm

    cache = aws_encryption_sdk.LocalCryptoMaterialsCache(capacity=caching_config.pop("capacity"))
    return aws_encryption_sdk.CachingCryptoMaterialsManager(
        backing_materials_manager=cmm, cache=cache, **caching_config
    )<|MERGE_RESOLUTION|>--- conflicted
+++ resolved
@@ -47,11 +47,7 @@
     _LOGGER.debug("Discovering master key provider plugins")
 
     for dist in distributions():
-<<<<<<< HEAD
-        dist_name = dist.metadata["Name"] or dist.metadata["name"] or "unknown"
-=======
         dist_name = dist.metadata['Name'] or dist.metadata['name'] or "unknown"
->>>>>>> 8c5564bd
 
         for entry_point in dist.entry_points:
             if entry_point.group != MASTER_KEY_PROVIDERS_ENTRY_POINT:
